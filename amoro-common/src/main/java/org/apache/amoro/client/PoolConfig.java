/*
 * Licensed to the Apache Software Foundation (ASF) under one
 * or more contributor license agreements.  See the NOTICE file
 * distributed with this work for additional information
 * regarding copyright ownership.  The ASF licenses this file
 * to you under the Apache License, Version 2.0 (the
 * "License"); you may not use this file except in compliance
 * with the License.  You may obtain a copy of the License at
 *
 *     http://www.apache.org/licenses/LICENSE-2.0
 *
 * Unless required by applicable law or agreed to in writing, software
 * distributed under the License is distributed on an "AS IS" BASIS,
 * WITHOUT WARRANTIES OR CONDITIONS OF ANY KIND, either express or implied.
 * See the License for the specific language governing permissions and
 * limitations under the License.
 */

package org.apache.amoro.client;

import org.apache.amoro.shade.guava32.com.google.common.base.Preconditions;
import org.apache.amoro.shade.guava32.com.google.common.collect.Lists;
import org.apache.amoro.shade.thrift.org.apache.commons.lang3.tuple.Pair;
import org.apache.amoro.shade.thrift.org.apache.thrift.TServiceClient;
import org.apache.commons.beanutils.BeanUtils;
import org.apache.commons.pool2.impl.GenericObjectPoolConfig;

import java.io.UnsupportedEncodingException;
import java.lang.reflect.InvocationTargetException;
import java.net.URI;
import java.net.URLDecoder;
import java.time.Duration;
import java.util.List;

public class PoolConfig<T extends TServiceClient> extends GenericObjectPoolConfig<ThriftClient<T>> {

  private static final int MIN_IDLE_DEFAULT = 0;
  private static final int MAX_IDLE_DEFAULT = 5;
  private static final int MAX_WAIT_MS_DEFAULT = 5000;

  private int connectTimeout = 0;
  private int socketTimeout = 0;
  private int maxMessageSize = 100 * 1024 * 1024; // 100MB
  private boolean autoReconnect = true;
  private int maxReconnects = 5;

  private static final String URL_ENCODING = "UTF-8";
  private static final String URL_QUERY_DELIMITER = "&";
  private static final String URL_QUERY_PARAMETER_DELIMITER = "=";

  public PoolConfig() {
    setMinIdle(MIN_IDLE_DEFAULT);
    setMaxIdle(MAX_IDLE_DEFAULT);
    setMaxWait(Duration.ofMillis(MAX_WAIT_MS_DEFAULT));
  }

  public int getConnectTimeout() {
    return connectTimeout;
  }

  public void setConnectTimeout(int connectTimeout) {
    this.connectTimeout = connectTimeout;
  }

  public int getSocketTimeout() {
    return socketTimeout;
  }

  public void setSocketTimeout(int socketTimeout) {
    this.socketTimeout = socketTimeout;
  }

  public int getMaxMessageSize() {
    return maxMessageSize;
  }

  public void setMaxMessageSize(int maxMessageSize) {
    this.maxMessageSize = maxMessageSize;
  }

  public boolean isAutoReconnect() {
    return autoReconnect;
  }

  public void setAutoReconnect(boolean autoReconnect) {
    this.autoReconnect = autoReconnect;
  }

  public int getMaxReconnects() {
    return maxReconnects;
  }

  public void setMaxReconnects(int maxReconnects) {
    this.maxReconnects = maxReconnects;
  }

  public static PoolConfig<?> forUrl(String url) {
    PoolConfig<?> poolConfig = new PoolConfig<>();
<<<<<<< HEAD
    URLEncodedUtils.parse(URI.create(url), String.valueOf(Charset.defaultCharset()))
=======
    parseQuery(URI.create(url))
>>>>>>> daa6bc91
        .forEach(
            pair -> {
              try {
                BeanUtils.setProperty(poolConfig, pair.getKey(), pair.getValue());
              } catch (IllegalAccessException | InvocationTargetException e) {
                throw new RuntimeException("Parse url parameters failed", e);
              }
            });
    return poolConfig;
  }

  static List<Pair<String, String>> parseQuery(URI uri) {
    Preconditions.checkNotNull(uri, "URI can not be null");
    List<Pair<String, String>> queries = Lists.newArrayList();
    String query = uri.getRawQuery();
    if (query != null && !query.trim().isEmpty()) {
      String[] pairs = query.trim().split(URL_QUERY_DELIMITER);
      for (String pair : pairs) {
        String[] kv = pair.trim().split(URL_QUERY_PARAMETER_DELIMITER, 2);
        try {
          String key = URLDecoder.decode(kv[0], URL_ENCODING);
          String value = URLDecoder.decode(kv[1], URL_ENCODING);
          queries.add(Pair.of(key, value));
        } catch (UnsupportedEncodingException e) {
          throw new RuntimeException("Unsupported encoding for uri", e);
        }
      }
    }
    return queries;
  }
}<|MERGE_RESOLUTION|>--- conflicted
+++ resolved
@@ -96,11 +96,7 @@
 
   public static PoolConfig<?> forUrl(String url) {
     PoolConfig<?> poolConfig = new PoolConfig<>();
-<<<<<<< HEAD
-    URLEncodedUtils.parse(URI.create(url), String.valueOf(Charset.defaultCharset()))
-=======
     parseQuery(URI.create(url))
->>>>>>> daa6bc91
         .forEach(
             pair -> {
               try {
