--- conflicted
+++ resolved
@@ -25,12 +25,7 @@
   public static final String STORAGE_CONFIGS_KEY_HDFS_SITE = "hadoop.hdfs.site";
   public static final String STORAGE_CONFIGS_KEY_CORE_SITE = "hadoop.core.site";
   public static final String STORAGE_CONFIGS_KEY_HIVE_SITE = "hive.site";
-
-<<<<<<< HEAD
   public static final String FILE_CONTENT_BASE64_SUFFIX = ".content.base64";
-
-=======
->>>>>>> daa6bc91
   public static final String STORAGE_CONFIGS_KEY_REGION = "storage.s3.region";
   public static final String STORAGE_CONFIGS_KEY_S3_ENDPOINT = "storage.s3.endpoint";
   public static final String STORAGE_CONFIGS_KEY_OSS_ENDPOINT = "storage.oss.endpoint";
