/*
 * Licensed to the Apache Software Foundation (ASF) under one
 * or more contributor license agreements.  See the NOTICE file
 * distributed with this work for additional information
 * regarding copyright ownership.  The ASF licenses this file
 * to you under the Apache License, Version 2.0 (the
 * "License"); you may not use this file except in compliance
 * with the License.  You may obtain a copy of the License at
 *
 *     http://www.apache.org/licenses/LICENSE-2.0
 *
 * Unless required by applicable law or agreed to in writing, software
 * distributed under the License is distributed on an "AS IS" BASIS,
 * WITHOUT WARRANTIES OR CONDITIONS OF ANY KIND, either express or implied.
 * See the License for the specific language governing permissions and
 * limitations under the License.
 */

package org.apache.amoro.spark.reader;

import org.apache.amoro.io.AuthenticatedFileIO;
import org.apache.amoro.io.reader.AbstractKeyedDataReader;
import org.apache.amoro.scan.CombinedScanTask;
import org.apache.amoro.scan.KeyedTableScan;
import org.apache.amoro.scan.KeyedTableScanTask;
import org.apache.amoro.shade.guava32.com.google.common.base.Preconditions;
import org.apache.amoro.shade.guava32.com.google.common.collect.Lists;
import org.apache.amoro.spark.util.Stats;
import org.apache.amoro.table.KeyedTable;
import org.apache.amoro.table.PrimaryKeySpec;
import org.apache.amoro.utils.PropertyUtil;
import org.apache.iceberg.Schema;
import org.apache.iceberg.TableProperties;
import org.apache.iceberg.expressions.Expression;
import org.apache.iceberg.io.CloseableIterable;
import org.apache.iceberg.io.CloseableIterator;
import org.apache.iceberg.spark.Spark3Util;
import org.apache.iceberg.spark.SparkSchemaUtil;
import org.apache.spark.sql.catalyst.InternalRow;
import org.apache.spark.sql.connector.read.Batch;
import org.apache.spark.sql.connector.read.InputPartition;
import org.apache.spark.sql.connector.read.PartitionReader;
import org.apache.spark.sql.connector.read.PartitionReaderFactory;
import org.apache.spark.sql.connector.read.Scan;
import org.apache.spark.sql.connector.read.Statistics;
import org.apache.spark.sql.connector.read.SupportsReportStatistics;
import org.apache.spark.sql.types.StructType;
import org.apache.spark.sql.util.CaseInsensitiveStringMap;
import org.slf4j.Logger;
import org.slf4j.LoggerFactory;

import java.io.IOException;
import java.io.Serializable;
import java.io.UncheckedIOException;
import java.util.Iterator;
import java.util.List;
import java.util.Map;
import java.util.Objects;
import java.util.stream.Collectors;

public class KeyedSparkBatchScan implements Scan, Batch, SupportsReportStatistics {
  private static final Logger LOG = LoggerFactory.getLogger(KeyedSparkBatchScan.class);

  private final KeyedTable table;
  private final boolean caseSensitive;
  private final Schema expectedSchema;
  private final List<Expression> filterExpressions;
  private StructType readSchema = null;
  private List<CombinedScanTask> tasks = null;

  KeyedSparkBatchScan(
      KeyedTable table,
      boolean caseSensitive,
      Schema expectedSchema,
      List<Expression> filters,
      CaseInsensitiveStringMap options) {
    Preconditions.checkNotNull(table, "table must not be null");
    Preconditions.checkNotNull(expectedSchema, "expectedSchema must not be null");
    Preconditions.checkNotNull(filters, "filters must not be null");

    this.table = table;
    this.caseSensitive = caseSensitive;
    this.expectedSchema = expectedSchema;
    this.filterExpressions = filters;
  }

  @Override
  public Batch toBatch() {
    return this;
  }

  @Override
  public StructType readSchema() {
    if (readSchema == null) {
      this.readSchema = SparkSchemaUtil.convert(expectedSchema);
    }
    return readSchema;
  }

  @Override
  public InputPartition[] planInputPartitions() {
    List<CombinedScanTask> scanTasks = tasks();
    MixedFormatInputPartition[] readTasks = new MixedFormatInputPartition[scanTasks.size()];
    for (int i = 0; i < scanTasks.size(); i++) {
      readTasks[i] =
          new MixedFormatInputPartition(scanTasks.get(i), table, expectedSchema, caseSensitive);
    }
    return readTasks;
  }

  @Override
  public PartitionReaderFactory createReaderFactory() {
    return new ReaderFactory();
  }

  @Override
  public Statistics estimateStatistics() {
    long sizeInBytes = 0L;
    long numRows = 0L;

    for (CombinedScanTask combinedScanTask : tasks()) {
      for (KeyedTableScanTask fileScanTask : combinedScanTask.tasks()) {

        sizeInBytes += fileScanTask.cost();
        numRows += fileScanTask.recordCount();
      }
    }

    return new Stats(sizeInBytes, numRows);
  }

  @Override
  public boolean equals(Object o) {
    if (this == o) {
      return true;
    }

    if (o == null || getClass() != o.getClass()) {
      return false;
    }

    KeyedSparkBatchScan that = (KeyedSparkBatchScan) o;
    return table.id().equals(that.table.id())
        && readSchema().equals(that.readSchema())
        && // compare Spark schemas to ignore field ids
        filterExpressions.toString().equals(that.filterExpressions.toString());
  }

  @Override
  public int hashCode() {
    return Objects.hash(table.id(), readSchema());
  }

  private List<CombinedScanTask> tasks() {
    if (tasks == null) {
      KeyedTableScan scan = table.newScan();

      for (Expression filter : filterExpressions) {
        scan = scan.filter(filter);
      }
      long startTime = System.currentTimeMillis();
      LOG.info("mor statistics plan task start");
      try (CloseableIterable<CombinedScanTask> tasksIterable = scan.planTasks()) {
        this.tasks = Lists.newArrayList(tasksIterable);
        LOG.info(
            "mor statistics plan task end, cost time {} ms, tasks num {}",
            System.currentTimeMillis() - startTime,
            tasks.size());
      } catch (IOException e) {
        throw new UncheckedIOException("Failed to close table scan: %s", e);
      }
    }
    return tasks;
  }

  @Override
  public String description() {
    String filters =
        filterExpressions.stream().map(Spark3Util::describe).collect(Collectors.joining(", "));
    return String.format("%s [filters=%s]", table, filters);
  }

  @Override
  public String toString() {
    return String.format(
        "IcebergScan(table=%s, type=%s, filters=%s, caseSensitive=%s)",
        table, expectedSchema.asStruct(), filterExpressions, caseSensitive);
  }

  private static class ReaderFactory implements PartitionReaderFactory {
    @Override
    public PartitionReader<InternalRow> createReader(InputPartition partition) {
      if (partition instanceof MixedFormatInputPartition) {
        return new RowReader((MixedFormatInputPartition) partition);
      } else {
        throw new UnsupportedOperationException("Incorrect input partition type: " + partition);
      }
    }
  }

  private static class RowReader implements PartitionReader<InternalRow> {

    AbstractKeyedDataReader<InternalRow> reader;
    Iterator<KeyedTableScanTask> scanTasks;
    KeyedTableScanTask currentScanTask;
    CloseableIterator<InternalRow> currentIterator = CloseableIterator.empty();
    InternalRow current;

    RowReader(MixedFormatInputPartition task) {
      if (org.apache.amoro.table.TableProperties.MERGE_FUNCTION_REPLACE.equals(
          task.mergeFunction)) {
        reader =
            new SparkReplaceDataReader(
                task.io,
                task.tableSchema,
                task.expectedSchema,
                task.keySpec,
                task.nameMapping,
                task.caseSensitive);
      } else if (org.apache.amoro.table.TableProperties.MERGE_FUNCTION_PARTIAL_UPDATE.equals(
          task.mergeFunction)) {
        reader =
            new SparkMergeDataReader(
                task.io,
                task.tableSchema,
                task.expectedSchema,
                task.keySpec,
                task.nameMapping,
<<<<<<< HEAD
                task.caseSensitive);
=======
                task.caseSensitive,
                task.properties);
>>>>>>> 28a465e4
      }
      scanTasks = task.combinedScanTask.tasks().iterator();
    }

    @Override
    public boolean next() throws IOException {
      while (true) {
        if (currentIterator.hasNext()) {
          this.current = currentIterator.next();
          return true;
        } else if (scanTasks.hasNext()) {
          this.currentIterator.close();
          this.currentScanTask = scanTasks.next();
          this.currentIterator = reader.readData(this.currentScanTask);
        } else {
          this.currentIterator.close();
          return false;
        }
      }
    }

    @Override
    public InternalRow get() {
      return this.current;
    }

    @Override
    public void close() throws IOException {
      this.currentIterator.close();
      while (scanTasks.hasNext()) {
        scanTasks.next();
      }
    }
  }

  private static class MixedFormatInputPartition implements InputPartition, Serializable {
    final CombinedScanTask combinedScanTask;
    final AuthenticatedFileIO io;
    final boolean caseSensitive;
    final Schema expectedSchema;
    final Schema tableSchema;
    final PrimaryKeySpec keySpec;
    final String nameMapping;
    final String mergeFunction;
<<<<<<< HEAD
=======
    final Map<String, String> properties;
>>>>>>> 28a465e4

    MixedFormatInputPartition(
        CombinedScanTask combinedScanTask,
        KeyedTable table,
        Schema expectedSchema,
        boolean caseSensitive) {
      this.combinedScanTask = combinedScanTask;
      this.expectedSchema = expectedSchema;
      this.tableSchema = table.schema();
      this.caseSensitive = caseSensitive;
      this.io = table.io();
      this.keySpec = table.primaryKeySpec();
      this.nameMapping = table.properties().get(TableProperties.DEFAULT_NAME_MAPPING);
      this.mergeFunction =
          PropertyUtil.propertyAsString(
              table.properties(),
              org.apache.amoro.table.TableProperties.MERGE_FUNCTION,
              org.apache.amoro.table.TableProperties.MERGE_FUNCTION_DEFAULT);
<<<<<<< HEAD
=======
      this.properties = table.properties();
>>>>>>> 28a465e4
    }
  }
}<|MERGE_RESOLUTION|>--- conflicted
+++ resolved
@@ -226,12 +226,8 @@
                 task.expectedSchema,
                 task.keySpec,
                 task.nameMapping,
-<<<<<<< HEAD
-                task.caseSensitive);
-=======
                 task.caseSensitive,
                 task.properties);
->>>>>>> 28a465e4
       }
       scanTasks = task.combinedScanTask.tasks().iterator();
     }
@@ -276,10 +272,7 @@
     final PrimaryKeySpec keySpec;
     final String nameMapping;
     final String mergeFunction;
-<<<<<<< HEAD
-=======
     final Map<String, String> properties;
->>>>>>> 28a465e4
 
     MixedFormatInputPartition(
         CombinedScanTask combinedScanTask,
@@ -298,10 +291,7 @@
               table.properties(),
               org.apache.amoro.table.TableProperties.MERGE_FUNCTION,
               org.apache.amoro.table.TableProperties.MERGE_FUNCTION_DEFAULT);
-<<<<<<< HEAD
-=======
       this.properties = table.properties();
->>>>>>> 28a465e4
     }
   }
 }