/*
 * Licensed to the Apache Software Foundation (ASF) under one
 * or more contributor license agreements.  See the NOTICE file
 * distributed with this work for additional information
 * regarding copyright ownership.  The ASF licenses this file
 * to you under the Apache License, Version 2.0 (the
 * "License"); you may not use this file except in compliance
 * with the License.  You may obtain a copy of the License at
 *
 *     http://www.apache.org/licenses/LICENSE-2.0
 *
 * Unless required by applicable law or agreed to in writing, software
 * distributed under the License is distributed on an "AS IS" BASIS,
 * WITHOUT WARRANTIES OR CONDITIONS OF ANY KIND, either express or implied.
 * See the License for the specific language governing permissions and
 * limitations under the License.
 */

package org.apache.amoro.hive.optimizing;

import static org.apache.amoro.optimizing.MixedIcebergOptimizingDataReader.NODE_ID;

import org.apache.amoro.data.DataFileType;
import org.apache.amoro.data.DataTreeNode;
import org.apache.amoro.data.PrimaryKeyedFile;
import org.apache.amoro.hive.io.reader.MixedHiveGenericMergeDataReader;
import org.apache.amoro.hive.io.reader.MixedHiveGenericReplaceDataReader;
import org.apache.amoro.io.reader.AbstractKeyedDataReader;
import org.apache.amoro.optimizing.OptimizingDataReader;
import org.apache.amoro.optimizing.RewriteFilesInput;
import org.apache.amoro.scan.BasicMixedFileScanTask;
import org.apache.amoro.scan.MixedFileScanTask;
import org.apache.amoro.scan.NodeFileScanTask;
import org.apache.amoro.shade.guava32.com.google.common.collect.Sets;
import org.apache.amoro.table.KeyedTable;
import org.apache.amoro.table.MixedTable;
import org.apache.amoro.table.PrimaryKeySpec;
import org.apache.amoro.utils.MixedTableUtil;
import org.apache.amoro.utils.map.StructLikeCollections;
import org.apache.iceberg.DeleteFile;
import org.apache.iceberg.MetadataColumns;
import org.apache.iceberg.Schema;
import org.apache.iceberg.TableProperties;
import org.apache.iceberg.data.IdentityPartitionConverters;
import org.apache.iceberg.data.Record;
import org.apache.iceberg.io.CloseableIterable;
import org.apache.iceberg.io.CloseableIterator;
import org.apache.iceberg.types.TypeUtil;

import java.io.IOException;
import java.util.List;
import java.util.Set;
import java.util.stream.Collectors;

/**
 * This class is a temporary implementation, as readData and readDeleteData need to read the delete
 * file twice. Later on, it will be changed to read the delete file only once. Can read both
 * Mixed-hive and Mixed-iceberg format.
 */
public class MixedHiveOptimizingDataReader implements OptimizingDataReader {

  private final MixedTable table;

  private final StructLikeCollections structLikeCollections;

  private final RewriteFilesInput input;

  private AbstractKeyedDataReader<Record> reader;

  public MixedHiveOptimizingDataReader(
      MixedTable table, StructLikeCollections structLikeCollections, RewriteFilesInput input) {
    this.table = table;
    this.structLikeCollections = structLikeCollections;
    this.input = input;
  }

  @Override
  public CloseableIterable<Record> readData() {
    AbstractKeyedDataReader<Record> reader = mixedTableDataReader(table.schema());

    // Change returned value by readData  from Iterator to Iterable in future
    CloseableIterator<Record> closeableIterator =
        reader.readData(nodeFileScanTask(input.rewrittenDataFilesForMixed()));
    return wrapIterator2Iterable(closeableIterator);
  }

  @Override
  public CloseableIterable<Record> readDeletedData() {
    Schema schema =
        new Schema(
            MetadataColumns.FILE_PATH,
            MetadataColumns.ROW_POSITION,
            org.apache.amoro.table.MetadataColumns.TREE_NODE_FIELD);
    AbstractKeyedDataReader<Record> reader = mixedTableDataReader(schema);
    return wrapIterator2Iterable(
        reader.readDeletedData(nodeFileScanTask(input.rePosDeletedDataFilesForMixed())));
  }

  @Override
  public void close() {}

  private Schema requiredSchemaForPartialUpdateTable() {
    Schema schema =
        new Schema(
            MetadataColumns.FILE_PATH,
            MetadataColumns.ROW_POSITION,
            org.apache.amoro.table.MetadataColumns.TREE_NODE_FIELD);
    return TypeUtil.join(table.schema(), schema);
  }

  private AbstractKeyedDataReader<Record> mixedTableDataReader(Schema requiredSchema) {

    // Reuse reader for partial update tables
<<<<<<< HEAD
    if (MixedTableUtil.isPartialUpdateMergeFunction(table)) {
=======
    if (MixedTableUtil.isMergeDataFunction(table)) {
>>>>>>> 28a465e4
      requiredSchema = requiredSchemaForPartialUpdateTable();
      if (reader != null) {
        return reader;
      }
    }

    PrimaryKeySpec primaryKeySpec = PrimaryKeySpec.noPrimaryKey();
    if (table.isKeyedTable()) {
      KeyedTable keyedTable = table.asKeyedTable();
      primaryKeySpec = keyedTable.primaryKeySpec();
    }

<<<<<<< HEAD
    if (MixedTableUtil.isPartialUpdateMergeFunction(table)) {
=======
    if (MixedTableUtil.isMergeDataFunction(table)) {
>>>>>>> 28a465e4
      reader =
          new MixedHiveGenericMergeDataReader(
              table.io(),
              table.schema(),
              requiredSchema,
              primaryKeySpec,
              table.properties().get(org.apache.iceberg.TableProperties.DEFAULT_NAME_MAPPING),
              false,
              IdentityPartitionConverters::convertConstant,
              false,
              structLikeCollections,
<<<<<<< HEAD
              true);
=======
              true,
              table.properties());
>>>>>>> 28a465e4
    } else {
      reader =
          new MixedHiveGenericReplaceDataReader(
              table.io(),
              table.schema(),
              requiredSchema,
              primaryKeySpec,
              table.properties().get(TableProperties.DEFAULT_NAME_MAPPING),
              false,
              IdentityPartitionConverters::convertConstant,
              false,
              structLikeCollections);
    }
    return reader;
  }

  private NodeFileScanTask nodeFileScanTask(List<PrimaryKeyedFile> dataFiles) {
    List<DeleteFile> posDeleteList = input.positionDeleteForMixed();

    boolean includeChangeData =
        dataFiles.stream().anyMatch(file -> DataFileType.CHANGE_FILE.equals(file.type()));
    Set<PrimaryKeyedFile> allTaskFiles = Sets.newHashSet(dataFiles);
    allTaskFiles.addAll(input.equalityDeleteForMixed());

    List<MixedFileScanTask> fileScanTasks =
        allTaskFiles.stream()
            .map(file -> new BasicMixedFileScanTask(file, posDeleteList, table.spec()))
            .collect(Collectors.toList());
    String nodeId = input.getOptions().get(NODE_ID);
    if (nodeId == null) {
      throw new IllegalArgumentException("Node id is null");
    }
    NodeFileScanTask nodeFileScanTask =
        new NodeFileScanTask(DataTreeNode.ofId(Long.parseLong(nodeId)), fileScanTasks);
    nodeFileScanTask.setIncludeChangeDataRecords(includeChangeData);
    return nodeFileScanTask;
  }

  private CloseableIterable<Record> wrapIterator2Iterable(CloseableIterator<Record> iterator) {
    return new CloseableIterable<Record>() {
      @Override
      public CloseableIterator<Record> iterator() {
        return iterator;
      }

      @Override
      public void close() throws IOException {
        iterator.close();
      }
    };
  }
}<|MERGE_RESOLUTION|>--- conflicted
+++ resolved
@@ -111,11 +111,7 @@
   private AbstractKeyedDataReader<Record> mixedTableDataReader(Schema requiredSchema) {
 
     // Reuse reader for partial update tables
-<<<<<<< HEAD
-    if (MixedTableUtil.isPartialUpdateMergeFunction(table)) {
-=======
     if (MixedTableUtil.isMergeDataFunction(table)) {
->>>>>>> 28a465e4
       requiredSchema = requiredSchemaForPartialUpdateTable();
       if (reader != null) {
         return reader;
@@ -128,11 +124,7 @@
       primaryKeySpec = keyedTable.primaryKeySpec();
     }
 
-<<<<<<< HEAD
-    if (MixedTableUtil.isPartialUpdateMergeFunction(table)) {
-=======
     if (MixedTableUtil.isMergeDataFunction(table)) {
->>>>>>> 28a465e4
       reader =
           new MixedHiveGenericMergeDataReader(
               table.io(),
@@ -144,12 +136,8 @@
               IdentityPartitionConverters::convertConstant,
               false,
               structLikeCollections,
-<<<<<<< HEAD
-              true);
-=======
               true,
               table.properties());
->>>>>>> 28a465e4
     } else {
       reader =
           new MixedHiveGenericReplaceDataReader(
