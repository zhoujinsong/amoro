/*
 * Licensed to the Apache Software Foundation (ASF) under one
 * or more contributor license agreements.  See the NOTICE file
 * distributed with this work for additional information
 * regarding copyright ownership.  The ASF licenses this file
 * to you under the Apache License, Version 2.0 (the
 * "License"); you may not use this file except in compliance
 * with the License.  You may obtain a copy of the License at
 *
 *     http://www.apache.org/licenses/LICENSE-2.0
 *
 * Unless required by applicable law or agreed to in writing, software
 * distributed under the License is distributed on an "AS IS" BASIS,
 * WITHOUT WARRANTIES OR CONDITIONS OF ANY KIND, either express or implied.
 * See the License for the specific language governing permissions and
 * limitations under the License.
 */

package org.apache.amoro.server.terminal;

import org.apache.amoro.config.ConfigOption;
import org.apache.amoro.config.ConfigOptions;
import org.apache.amoro.config.Configurations;
import org.apache.amoro.server.catalog.CatalogType;
import org.apache.amoro.shade.guava32.com.google.common.collect.Lists;
import org.apache.amoro.shade.guava32.com.google.common.collect.Maps;

import java.util.Arrays;
import java.util.List;
import java.util.Map;

public class SparkContextUtil {

  public static final String SPARK_CONF_PREFIX = "spark.";

  public static final String SPARK_SQL_EXTENSIONS = "spark.sql.extensions";

  public static final String SPARK_SQL_EXTENSIONS_JOINER = ",";
  public static final ConfigOption<String> SPARK_SQL_EXTENSIONS_CONF =
      ConfigOptions.key(SPARK_SQL_EXTENSIONS).stringType().noDefaultValue();
  public static final String ICEBERG_EXTENSION =
      "org.apache.iceberg.spark.extensions.IcebergSparkSessionExtensions";
  public static final String PAIMON_EXTENSION =
      "org.apache.paimon.spark.extensions.PaimonSparkSessionExtensions";
  public static final String MIXED_FORMAT_EXTENSION =
      "org.apache.amoro.spark.MixedFormatSparkExtensions";
  public static final String ICEBERG_CATALOG = "org.apache.iceberg.spark.SparkCatalog";
  public static final String MIXED_FORMAT_CATALOG =
      "org.apache.amoro.spark.MixedFormatSparkCatalog";
  public static final String PAIMON_CATALOG = "org.apache.paimon.spark.SparkCatalog";
  public static final String MIXED_FORMAT_SESSION_CATALOG =
      "org.apache.amoro.spark.MixedFormatSparkSessionCatalog";
  public static final String UNIFIED_SESSION_CATALOG =
      "org.apache.amoro.spark.SparkUnifiedSessionCatalog";
  public static final String UNIFIED_CATALOG = "org.apache.amoro.spark.SparkUnifiedCatalog";

  public static final String MIXED_FORMAT_PROPERTY_REFRESH_BEFORE_USAGE =
      "spark.sql.mixed-format.refresh-catalog-before-usage";

  public static Map<String, String> getSparkConf(Configurations sessionConfig) {
    Map<String, String> sparkConf = Maps.newLinkedHashMap();
<<<<<<< HEAD
    String extensionsConf = sessionConfig.get(SPARK_SQL_EXTENSIONS_CONF);
    sparkConf.put(
        SPARK_SQL_EXTENSIONS,
        joinExtensions(extensionsConf, MIXED_FORMAT_EXTENSION, ICEBERG_EXTENSION));
=======
    sparkConf.put(
        "spark.sql.extensions",
        MIXED_FORMAT_EXTENSION + "," + ICEBERG_EXTENSION + "," + PAIMON_EXTENSION);
>>>>>>> 639f73d9

    List<String> catalogs = sessionConfig.get(TerminalSessionFactory.SessionConfigOptions.CATALOGS);

    for (String catalog : catalogs) {
      String connector =
          sessionConfig.get(TerminalSessionFactory.SessionConfigOptions.catalogConnector(catalog));
      String uri =
          sessionConfig.get(TerminalSessionFactory.SessionConfigOptions.catalogUri(catalog));
      String catalogClassName;
      String sparkCatalogPrefix = "spark.sql.catalog." + catalog;
      if ("arctic".equalsIgnoreCase(connector)
          || "mixed_iceberg".equalsIgnoreCase(connector)
          || "mixed_hive".equalsIgnoreCase(connector)) {
        catalogClassName = MIXED_FORMAT_CATALOG;
        String type =
            sessionConfig.get(
                TerminalSessionFactory.SessionConfigOptions.catalogProperty(catalog, "type"));
        if (sessionConfig.getBoolean(
                TerminalSessionFactory.SessionConfigOptions.USING_SESSION_CATALOG_FOR_HIVE)
            && CatalogType.HIVE.name().equalsIgnoreCase(type)) {
          sparkCatalogPrefix = "spark.sql.catalog.spark_catalog";
          catalogClassName = MIXED_FORMAT_SESSION_CATALOG;
        }
        sparkConf.put(sparkCatalogPrefix + ".url", uri);
      } else if ("unified".equalsIgnoreCase(connector)) {
        catalogClassName = UNIFIED_CATALOG;
        String type =
            sessionConfig.get(
                TerminalSessionFactory.SessionConfigOptions.catalogProperty(catalog, "type"));
        if (sessionConfig.getBoolean(
                TerminalSessionFactory.SessionConfigOptions.USING_SESSION_CATALOG_FOR_HIVE)
            && CatalogType.HIVE.name().equalsIgnoreCase(type)) {
          sparkCatalogPrefix = "spark.sql.catalog" + catalog;
          catalogClassName = UNIFIED_SESSION_CATALOG;
        }
        sparkConf.put(sparkCatalogPrefix + ".uri", uri);
      } else {
        catalogClassName = "iceberg".equalsIgnoreCase(connector) ? ICEBERG_CATALOG : PAIMON_CATALOG;
        Map<String, String> properties =
            TerminalSessionFactory.SessionConfigOptions.getCatalogProperties(
                sessionConfig, catalog);
        for (String key : properties.keySet()) {
          String property = properties.get(key);
          sparkConf.put(sparkCatalogPrefix + "." + key, property);
        }
      }
      sparkConf.put(sparkCatalogPrefix, catalogClassName);
    }

    for (String key : sessionConfig.keySet()) {
      if (key.startsWith(SPARK_CONF_PREFIX) && !key.equals(SPARK_SQL_EXTENSIONS)) {
        String value = sessionConfig.getValue(ConfigOptions.key(key).stringType().noDefaultValue());
        sparkConf.put(key, value);
      }
    }

    return sparkConf;
  }

  public static String joinExtensions(String... extensions) {
    List<String> extensionList = Lists.newArrayList();
    for (String extension : extensions) {
      if (extension != null) {
        extensionList.addAll(Arrays.asList(extension.split(SPARK_SQL_EXTENSIONS_JOINER)));
      }
    }
    return String.join(SPARK_SQL_EXTENSIONS_JOINER, extensionList);
  }
}<|MERGE_RESOLUTION|>--- conflicted
+++ resolved
@@ -59,16 +59,10 @@
 
   public static Map<String, String> getSparkConf(Configurations sessionConfig) {
     Map<String, String> sparkConf = Maps.newLinkedHashMap();
-<<<<<<< HEAD
     String extensionsConf = sessionConfig.get(SPARK_SQL_EXTENSIONS_CONF);
     sparkConf.put(
         SPARK_SQL_EXTENSIONS,
-        joinExtensions(extensionsConf, MIXED_FORMAT_EXTENSION, ICEBERG_EXTENSION));
-=======
-    sparkConf.put(
-        "spark.sql.extensions",
-        MIXED_FORMAT_EXTENSION + "," + ICEBERG_EXTENSION + "," + PAIMON_EXTENSION);
->>>>>>> 639f73d9
+        joinExtensions(extensionsConf, MIXED_FORMAT_EXTENSION, ICEBERG_EXTENSION, PAIMON_EXTENSION));
 
     List<String> catalogs = sessionConfig.get(TerminalSessionFactory.SessionConfigOptions.CATALOGS);
 
