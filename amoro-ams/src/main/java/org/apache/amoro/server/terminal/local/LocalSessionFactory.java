/*
 * Licensed to the Apache Software Foundation (ASF) under one
 * or more contributor license agreements.  See the NOTICE file
 * distributed with this work for additional information
 * regarding copyright ownership.  The ASF licenses this file
 * to you under the Apache License, Version 2.0 (the
 * "License"); you may not use this file except in compliance
 * with the License.  You may obtain a copy of the License at
 *
 *     http://www.apache.org/licenses/LICENSE-2.0
 *
 * Unless required by applicable law or agreed to in writing, software
 * distributed under the License is distributed on an "AS IS" BASIS,
 * WITHOUT WARRANTIES OR CONDITIONS OF ANY KIND, either express or implied.
 * See the License for the specific language governing permissions and
 * limitations under the License.
 */

package org.apache.amoro.server.terminal.local;

import static org.apache.amoro.server.terminal.SparkContextUtil.SPARK_CONF_PREFIX;
import static org.apache.amoro.server.terminal.SparkContextUtil.SPARK_SQL_EXTENSIONS;
import static org.apache.amoro.server.terminal.SparkContextUtil.SPARK_SQL_EXTENSIONS_CONF;

import org.apache.amoro.config.ConfigOption;
import org.apache.amoro.config.ConfigOptions;
import org.apache.amoro.config.Configurations;
import org.apache.amoro.server.AmoroManagementConf;
import org.apache.amoro.server.catalog.CatalogType;
import org.apache.amoro.server.dashboard.utils.DesensitizationUtil;
import org.apache.amoro.server.terminal.SparkContextUtil;
import org.apache.amoro.server.terminal.TerminalSession;
import org.apache.amoro.server.terminal.TerminalSessionFactory;
import org.apache.amoro.shade.guava32.com.google.common.base.Preconditions;
import org.apache.amoro.shade.guava32.com.google.common.collect.Lists;
import org.apache.amoro.shade.guava32.com.google.common.collect.Sets;
import org.apache.amoro.table.TableMetaStore;
import org.apache.spark.SparkConf;
import org.apache.spark.sql.SparkSession;
import org.apache.spark.sql.internal.SQLConf;

import java.util.Arrays;
import java.util.Collections;
import java.util.List;
import java.util.Map;
import java.util.Set;
import java.util.stream.Collectors;

public class LocalSessionFactory implements TerminalSessionFactory {
  static final Set<String> STATIC_SPARK_CONF =
      Collections.unmodifiableSet(Sets.newHashSet(SPARK_SQL_EXTENSIONS));
  static final Set<String> EXTERNAL_CONNECTORS =
      Collections.unmodifiableSet(Sets.newHashSet("iceberg", "paimon"));

  public static ConfigOption<Integer> SPARK_CORES =
      ConfigOptions.key("cores").intType().defaultValue(1);

  SparkSession context = null;
  Configurations conf;
  List<String> sensitiveConfKeys;

  @Override
  public void initialize(Configurations properties) {
    this.conf = properties;
    this.sensitiveConfKeys =
        Arrays.stream(
                properties.getString(AmoroManagementConf.TERMINAL_SENSITIVE_CONF_KEYS).split(","))
            .map(String::trim)
            .collect(Collectors.toList());
  }

  @Override
  public TerminalSession create(TableMetaStore metaStore, Configurations configuration) {
    SparkSession context = lazyInitContext();
    SparkSession session = context.cloneSession();
    List<String> catalogs = configuration.get(SessionConfigOptions.CATALOGS);
    List<String> initializeLogs = Lists.newArrayList();
    initializeLogs.add("setup session, session factory: " + LocalSessionFactory.class.getName());

    Map<String, String> sparkConf = SparkContextUtil.getSparkConf(configuration);
    sparkConf.put(SparkContextUtil.MIXED_FORMAT_PROPERTY_REFRESH_BEFORE_USAGE, "true");

    Map<String, String> finallyConf = configuration.toMap();
    catalogs.stream()
        .filter(c -> isExternalConnector(c, configuration) || isExternalMetastore(c, configuration))
        .forEach(c -> setHadoopConfigToSparkSession(c, session, metaStore));

    for (String key : sparkConf.keySet()) {
      String value = sparkConf.get(key);
      if (STATIC_SPARK_CONF.contains(key)) {
        continue;
      }
      updateSessionConf(session, initializeLogs, key, value);
      finallyConf.put(key, sparkConf.get(key));
    }

    return new LocalTerminalSession(catalogs, session, initializeLogs, finallyConf);
  }

  private boolean isExternalMetastore(String catalog, Configurations configurations) {
    String metastoreType =
        configurations.get(SessionConfigOptions.catalogConnector(catalog)).toLowerCase();
    return !metastoreType.equalsIgnoreCase(CatalogType.AMS.name());
  }

  private boolean isExternalConnector(String catalog, Configurations configurations) {
    String connector =
        configurations
            .get(TerminalSessionFactory.SessionConfigOptions.catalogConnector(catalog))
            .toLowerCase();
    return EXTERNAL_CONNECTORS.contains(connector);
  }

  private void setHadoopConfigToSparkSession(
      String catalog, SparkSession session, TableMetaStore metaStore) {
    org.apache.hadoop.conf.Configuration metaConf = metaStore.getConfiguration();
    for (Map.Entry<String, String> next : metaConf) {
      session
          .conf()
          .set("spark.sql.catalog." + catalog + ".hadoop." + next.getKey(), next.getValue());
    }
  }

  private void updateSessionConf(
      SparkSession session, List<String> logs, String key, String value) {
    session.conf().set(key, value);
    if (sensitiveConfKeys.contains(key)) {
      logs.add(key + "  " + DesensitizationUtil.desensitize(value));
    } else {
      logs.add(key + "  " + value);
    }
  }

  protected synchronized SparkSession lazyInitContext() {
    Preconditions.checkNotNull(this.conf);
    if (context == null) {
      SparkConf sparkconf = new SparkConf().setAppName("spark-local-context");
      sparkconf.setMaster("local[" + conf.getInteger(SPARK_CORES) + "]");
      sparkconf.set(SQLConf.PARTITION_OVERWRITE_MODE().key(), "dynamic");
      sparkconf.set("spark.executor.heartbeatInterval", "100s");
      sparkconf.set("spark.network.timeout", "200s");
      sparkconf.set(
<<<<<<< HEAD
          SPARK_SQL_EXTENSIONS,
          SparkContextUtil.joinExtensions(
              conf.get(SPARK_SQL_EXTENSIONS_CONF),
              SparkContextUtil.MIXED_FORMAT_EXTENSION,
              SparkContextUtil.ICEBERG_EXTENSION));
=======
          "spark.sql.extensions",
          SparkContextUtil.MIXED_FORMAT_EXTENSION
              + ","
              + SparkContextUtil.ICEBERG_EXTENSION
              + ","
              + SparkContextUtil.PAIMON_EXTENSION);
>>>>>>> 639f73d9
      sparkconf.set("spark.cleaner.referenceTracking", "false");

      for (String key : this.conf.keySet()) {
        if (key.startsWith(SPARK_CONF_PREFIX) && !key.equals(SPARK_SQL_EXTENSIONS)) {
          String value = this.conf.getValue(ConfigOptions.key(key).stringType().noDefaultValue());
          sparkconf.set(key, value);
        }
      }

      context = SparkSession.builder().config(sparkconf).getOrCreate();
    }

    return context;
  }
}<|MERGE_RESOLUTION|>--- conflicted
+++ resolved
@@ -140,20 +140,12 @@
       sparkconf.set("spark.executor.heartbeatInterval", "100s");
       sparkconf.set("spark.network.timeout", "200s");
       sparkconf.set(
-<<<<<<< HEAD
           SPARK_SQL_EXTENSIONS,
           SparkContextUtil.joinExtensions(
               conf.get(SPARK_SQL_EXTENSIONS_CONF),
               SparkContextUtil.MIXED_FORMAT_EXTENSION,
-              SparkContextUtil.ICEBERG_EXTENSION));
-=======
-          "spark.sql.extensions",
-          SparkContextUtil.MIXED_FORMAT_EXTENSION
-              + ","
-              + SparkContextUtil.ICEBERG_EXTENSION
-              + ","
-              + SparkContextUtil.PAIMON_EXTENSION);
->>>>>>> 639f73d9
+              SparkContextUtil.ICEBERG_EXTENSION,
+              SparkContextUtil.PAIMON_EXTENSION));
       sparkconf.set("spark.cleaner.referenceTracking", "false");
 
       for (String key : this.conf.keySet()) {
