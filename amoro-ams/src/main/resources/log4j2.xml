<?xml version="1.0" encoding="UTF-8"?>
<!--
  ~ Licensed to the Apache Software Foundation (ASF) under one
  ~ or more contributor license agreements.  See the NOTICE file
  ~ distributed with this work for additional information
  ~ regarding copyright ownership.  The ASF licenses this file
  ~ to you under the Apache License, Version 2.0 (the
  ~ "License"); you may not use this file except in compliance
  ~ with the License.  You may obtain a copy of the License at
  ~
  ~     http://www.apache.org/licenses/LICENSE-2.0
  ~
  ~ Unless required by applicable law or agreed to in writing, software
  ~ distributed under the License is distributed on an "AS IS" BASIS,
  ~ WITHOUT WARRANTIES OR CONDITIONS OF ANY KIND, either express or implied.
  ~ See the License for the specific language governing permissions and
  ~ limitations under the License.
  -->

<Configuration>
    <properties>
        <property name="LOG_HOME">logs</property>
    </properties>

    <Appenders>
        <!--*********************Console log***********************-->
        <Console name="consoleAppender" target="SYSTEM_OUT">
            <!--Set log format and color-->
            <PatternLayout
                    pattern="%d %p [%t] [%logger{39}] [%X{RequestId}] - %m%n"/>
        </Console>

        <!-- iceberg rest metric reporter logger -->
        <Console name="icebergRestMetricReporter" target="SYSTEM_OUT">
            <!--Set log format and color-->
            <PatternLayout pattern="%m%n"/>
        </Console>

        <RollingFile name="infoFileAppender"
                     fileName="${LOG_HOME}/ams-info.log"
                     filePattern="${LOG_HOME}/history/ams-info-%d{yyyy-MM-dd}-%i.log.gz">
            <!--Set log format-->
            <PatternLayout>
                <pattern>%d %p [%t] [%logger{39}] [%X{RequestId}] - %m%n</pattern>
            </PatternLayout>
            <Policies>
                <!--Set the time for rolling updates of log files, depending on the file naming filePattern setting-->
                <TimeBasedTriggeringPolicy interval="1" modulate="true"/>
                <!--Set the log base file size to trigger rolling log file updates if the size is exceeded-->
                <SizeBasedTriggeringPolicy size="2048MB"/>
            </Policies>
            <!--Set the maximum number of files in the log, the default is 7 if not set, it will be overwritten when
             it exceeds the size; depends on %i in filePattern-->
            <DefaultRolloverStrategy max="7">
                <Delete basePath="${LOG_HOME}/history" maxDepth="1">
                    <IfFileName glob="*.log.gz"/>
                    <IfLastModified age="7d"/>
                    <IfAccumulatedFileSize exceeds="20GB" />
                </Delete>
            </DefaultRolloverStrategy>
        </RollingFile>

    </Appenders>


    <Loggers>
<<<<<<< HEAD
        <Root level="INFO">
            <AppenderRef ref="consoleAppender"/>
        </Root>
        <Logger name="iceberg.metric"  level="INFO">
=======
        <Root level="debug">
            <AppenderRef ref="consoleAppender" level="info"/>
        </Root>
        <Logger name="org.apache.spark" additivity="false">
            <AppenderRef ref="consoleAppender" level="warn"/>
        </Logger>
        <Logger name="iceberg.metric"  level="info" additivity="false">
>>>>>>> 28a465e4
            <AppenderRef ref="icebergRestMetricReporter"/>
        </Logger>
    </Loggers>

</Configuration><|MERGE_RESOLUTION|>--- conflicted
+++ resolved
@@ -64,12 +64,6 @@
 
 
     <Loggers>
-<<<<<<< HEAD
-        <Root level="INFO">
-            <AppenderRef ref="consoleAppender"/>
-        </Root>
-        <Logger name="iceberg.metric"  level="INFO">
-=======
         <Root level="debug">
             <AppenderRef ref="consoleAppender" level="info"/>
         </Root>
@@ -77,7 +71,6 @@
             <AppenderRef ref="consoleAppender" level="warn"/>
         </Logger>
         <Logger name="iceberg.metric"  level="info" additivity="false">
->>>>>>> 28a465e4
             <AppenderRef ref="icebergRestMetricReporter"/>
         </Logger>
     </Loggers>
