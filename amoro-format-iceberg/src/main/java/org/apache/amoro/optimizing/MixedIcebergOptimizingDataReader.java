/*
 * Licensed to the Apache Software Foundation (ASF) under one
 * or more contributor license agreements.  See the NOTICE file
 * distributed with this work for additional information
 * regarding copyright ownership.  The ASF licenses this file
 * to you under the Apache License, Version 2.0 (the
 * "License"); you may not use this file except in compliance
 * with the License.  You may obtain a copy of the License at
 *
 *     http://www.apache.org/licenses/LICENSE-2.0
 *
 * Unless required by applicable law or agreed to in writing, software
 * distributed under the License is distributed on an "AS IS" BASIS,
 * WITHOUT WARRANTIES OR CONDITIONS OF ANY KIND, either express or implied.
 * See the License for the specific language governing permissions and
 * limitations under the License.
 */

package org.apache.amoro.optimizing;

import org.apache.amoro.data.DataFileType;
import org.apache.amoro.data.DataTreeNode;
import org.apache.amoro.data.PrimaryKeyedFile;
import org.apache.amoro.io.reader.AbstractKeyedDataReader;
import org.apache.amoro.io.reader.GenericMergeDataReader;
import org.apache.amoro.io.reader.GenericReplaceDataReader;
import org.apache.amoro.scan.BasicMixedFileScanTask;
import org.apache.amoro.scan.MixedFileScanTask;
import org.apache.amoro.scan.NodeFileScanTask;
import org.apache.amoro.shade.guava32.com.google.common.collect.Sets;
import org.apache.amoro.table.KeyedTable;
import org.apache.amoro.table.MixedTable;
import org.apache.amoro.table.PrimaryKeySpec;
import org.apache.amoro.utils.MixedTableUtil;
import org.apache.amoro.utils.map.StructLikeCollections;
import org.apache.iceberg.DeleteFile;
import org.apache.iceberg.MetadataColumns;
import org.apache.iceberg.Schema;
import org.apache.iceberg.data.IdentityPartitionConverters;
import org.apache.iceberg.data.Record;
import org.apache.iceberg.io.CloseableIterable;
import org.apache.iceberg.io.CloseableIterator;
import org.apache.iceberg.types.TypeUtil;

import java.io.IOException;
import java.util.List;
import java.util.Set;
import java.util.stream.Collectors;

public class MixedIcebergOptimizingDataReader implements OptimizingDataReader {
  public static final String NODE_ID = "node-id";
  private final MixedTable table;

  private final StructLikeCollections structLikeCollections;

  private final RewriteFilesInput input;

  private AbstractKeyedDataReader<Record> reader;

  public MixedIcebergOptimizingDataReader(
      MixedTable table, StructLikeCollections structLikeCollections, RewriteFilesInput input) {
    this.table = table;
    this.structLikeCollections = structLikeCollections;
    this.input = input;
  }

  @Override
  public CloseableIterable<Record> readData() {
    AbstractKeyedDataReader<Record> reader = mixedTableDataReader(table.schema());

    // Change returned value by readData  from Iterator to Iterable in future
    CloseableIterator<Record> closeableIterator =
        reader.readData(nodeFileScanTask(input.rewrittenDataFilesForMixed()));
    return wrapIterator2Iterable(closeableIterator);
  }

  @Override
  public CloseableIterable<Record> readDeletedData() {
    Schema schema =
        new Schema(
            MetadataColumns.FILE_PATH,
            MetadataColumns.ROW_POSITION,
            org.apache.amoro.table.MetadataColumns.TREE_NODE_FIELD);

    AbstractKeyedDataReader<Record> reader = mixedTableDataReader(schema);
    return wrapIterator2Iterable(
        reader.readDeletedData(nodeFileScanTask(input.rePosDeletedDataFilesForMixed())));
  }

  @Override
  public void close() {}

  private Schema requiredSchemaForPartialUpdateTable() {
    Schema schema =
        new Schema(
            MetadataColumns.FILE_PATH,
            MetadataColumns.ROW_POSITION,
            org.apache.amoro.table.MetadataColumns.TREE_NODE_FIELD);
    return TypeUtil.join(table.schema(), schema);
  }

  protected AbstractKeyedDataReader<Record> mixedTableDataReader(Schema requiredSchema) {

    // Reuse reader for partial update tables
<<<<<<< HEAD
    if (MixedTableUtil.isPartialUpdateMergeFunction(table)) {
=======
    if (MixedTableUtil.isMergeDataFunction(table)) {
>>>>>>> 28a465e4
      requiredSchema = requiredSchemaForPartialUpdateTable();
      if (reader != null) {
        return reader;
      }
    }

    PrimaryKeySpec primaryKeySpec = PrimaryKeySpec.noPrimaryKey();
    if (table.isKeyedTable()) {
      KeyedTable keyedTable = table.asKeyedTable();
      primaryKeySpec = keyedTable.primaryKeySpec();
    }

<<<<<<< HEAD
    if (MixedTableUtil.isPartialUpdateMergeFunction(table)) {
=======
    if (MixedTableUtil.isMergeDataFunction(table)) {
>>>>>>> 28a465e4
      reader =
          new GenericMergeDataReader(
              table.io(),
              table.schema(),
              requiredSchema,
              primaryKeySpec,
              table.properties().get(org.apache.iceberg.TableProperties.DEFAULT_NAME_MAPPING),
              false,
              IdentityPartitionConverters::convertConstant,
              false,
              structLikeCollections,
<<<<<<< HEAD
              true);
=======
              true,
              table.properties());
>>>>>>> 28a465e4

    } else {
      reader =
          new GenericReplaceDataReader(
              table.io(),
              table.schema(),
              requiredSchema,
              primaryKeySpec,
              table.properties().get(org.apache.iceberg.TableProperties.DEFAULT_NAME_MAPPING),
              false,
              IdentityPartitionConverters::convertConstant,
              false,
              structLikeCollections);
    }
    return reader;
  }

  private NodeFileScanTask nodeFileScanTask(List<PrimaryKeyedFile> dataFiles) {
    List<DeleteFile> posDeleteList = input.positionDeleteForMixed();

    boolean includeChangeData =
        dataFiles.stream().anyMatch(file -> DataFileType.CHANGE_FILE.equals(file.type()));
    Set<PrimaryKeyedFile> allTaskFiles = Sets.newHashSet(dataFiles);
    allTaskFiles.addAll(input.equalityDeleteForMixed());

    List<MixedFileScanTask> fileScanTasks =
        allTaskFiles.stream()
            .map(file -> new BasicMixedFileScanTask(file, posDeleteList, table.spec()))
            .collect(Collectors.toList());
    String nodeId = input.getOptions().get(NODE_ID);
    if (nodeId == null) {
      throw new IllegalArgumentException("Node id is null");
    }
    NodeFileScanTask nodeFileScanTask =
        new NodeFileScanTask(DataTreeNode.ofId(Long.parseLong(nodeId)), fileScanTasks);
    nodeFileScanTask.setIncludeChangeDataRecords(includeChangeData);
    return nodeFileScanTask;
  }

  private CloseableIterable<Record> wrapIterator2Iterable(CloseableIterator<Record> iterator) {
    return new CloseableIterable<Record>() {
      @Override
      public CloseableIterator<Record> iterator() {
        return iterator;
      }

      @Override
      public void close() throws IOException {
        iterator.close();
      }
    };
  }
}<|MERGE_RESOLUTION|>--- conflicted
+++ resolved
@@ -102,11 +102,7 @@
   protected AbstractKeyedDataReader<Record> mixedTableDataReader(Schema requiredSchema) {
 
     // Reuse reader for partial update tables
-<<<<<<< HEAD
-    if (MixedTableUtil.isPartialUpdateMergeFunction(table)) {
-=======
     if (MixedTableUtil.isMergeDataFunction(table)) {
->>>>>>> 28a465e4
       requiredSchema = requiredSchemaForPartialUpdateTable();
       if (reader != null) {
         return reader;
@@ -119,11 +115,7 @@
       primaryKeySpec = keyedTable.primaryKeySpec();
     }
 
-<<<<<<< HEAD
-    if (MixedTableUtil.isPartialUpdateMergeFunction(table)) {
-=======
     if (MixedTableUtil.isMergeDataFunction(table)) {
->>>>>>> 28a465e4
       reader =
           new GenericMergeDataReader(
               table.io(),
@@ -135,12 +127,8 @@
               IdentityPartitionConverters::convertConstant,
               false,
               structLikeCollections,
-<<<<<<< HEAD
-              true);
-=======
               true,
               table.properties());
->>>>>>> 28a465e4
 
     } else {
       reader =
