/*
 * Licensed to the Apache Software Foundation (ASF) under one
 * or more contributor license agreements.  See the NOTICE file
 * distributed with this work for additional information
 * regarding copyright ownership.  The ASF licenses this file
 * to you under the Apache License, Version 2.0 (the
 * "License"); you may not use this file except in compliance
 * with the License.  You may obtain a copy of the License at
 *
 *     http://www.apache.org/licenses/LICENSE-2.0
 *
 * Unless required by applicable law or agreed to in writing, software
 * distributed under the License is distributed on an "AS IS" BASIS,
 * WITHOUT WARRANTIES OR CONDITIONS OF ANY KIND, either express or implied.
 * See the License for the specific language governing permissions and
 * limitations under the License.
 */

package org.apache.amoro.table;

import static org.apache.iceberg.TableProperties.DEFAULT_NAME_MAPPING;
import static org.apache.iceberg.TableProperties.FORMAT_VERSION;

import java.util.HashSet;
import java.util.Set;

/** Reserved mixed-format table properties list. */
public class TableProperties {

  private TableProperties() {}

  public static final String TABLE_PARTITION_PROPERTIES = "table.partition-properties";

  public static final String BASE_TABLE_MAX_TRANSACTION_ID = "base.table.max-transaction-id";

  public static final String PARTITION_OPTIMIZED_SEQUENCE = "max-txId";

  public static final String PARTITION_BASE_OPTIMIZED_TIME = "base-op-time";

  public static final String LOCATION = "location";

  public static final String TABLE_CREATE_TIME = "table.create-timestamp";
  public static final long TABLE_CREATE_TIME_DEFAULT = 0L;

  /** table watermark related properties */
  public static final String TABLE_EVENT_TIME_FIELD = "table.event-time-field";

  public static final String TABLE_EVENT_TIME_FIELD_DEFAULT = WatermarkGenerator.INGEST_TIME;

  public static final String TABLE_WATERMARK_ALLOWED_LATENESS =
      "table.watermark-allowed-lateness-second";
  public static final long TABLE_WATERMARK_ALLOWED_LATENESS_DEFAULT = 0L;

  public static final String TABLE_EVENT_TIME_STRING_FORMAT =
      "table.event-time-field.datetime-string-format";
  public static final String TABLE_EVENT_TIME_STRING_FORMAT_DEFAULT = "yyyy-MM-dd HH:mm:ss";

  public static final String TABLE_EVENT_TIME_NUMBER_FORMAT =
      "table.event-time-field.datetime-number-format";
  public static final String TABLE_EVENT_TIME_NUMBER_FORMAT_DEFAULT =
      WatermarkGenerator.EVENT_TIME_TIMESTAMP_MS;

  public static final String WATERMARK_TABLE = "watermark.table";

  public static final String WATERMARK_BASE_STORE = "watermark.base";

  /** table optimize related properties */
  public static final String ENABLE_SELF_OPTIMIZING = "self-optimizing.enabled";

  public static final boolean ENABLE_SELF_OPTIMIZING_DEFAULT = true;

  public static final String SELF_OPTIMIZING_GROUP = "self-optimizing.group";
  public static final String SELF_OPTIMIZING_GROUP_DEFAULT = "default";

  public static final String SELF_OPTIMIZING_QUOTA = "self-optimizing.quota";
  public static final double SELF_OPTIMIZING_QUOTA_DEFAULT = 0.1;

  public static final String SELF_OPTIMIZING_EXECUTE_RETRY_NUMBER =
      "self-optimizing.execute.num-retries";
  public static final int SELF_OPTIMIZING_EXECUTE_RETRY_NUMBER_DEFAULT = 5;

  public static final String SELF_OPTIMIZING_TARGET_SIZE = "self-optimizing.target-size";
  public static final long SELF_OPTIMIZING_TARGET_SIZE_DEFAULT = 134217728; // 128 MB

  public static final String SELF_OPTIMIZING_MAX_FILE_CNT = "self-optimizing.max-file-count";
  public static final int SELF_OPTIMIZING_MAX_FILE_CNT_DEFAULT = 10000;

  public static final String SELF_OPTIMIZING_MAX_TASK_SIZE = "self-optimizing.max-task-size-bytes";
  public static final long SELF_OPTIMIZING_MAX_TASK_SIZE_DEFAULT = 134217728; // 128 MB

  public static final String SELF_OPTIMIZING_FRAGMENT_RATIO = "self-optimizing.fragment-ratio";
  public static final int SELF_OPTIMIZING_FRAGMENT_RATIO_DEFAULT = 8;

  public static final String SELF_OPTIMIZING_MIN_TARGET_SIZE_RATIO =
      "self-optimizing.min-target-size-ratio";
  public static final double SELF_OPTIMIZING_MIN_TARGET_SIZE_RATIO_DEFAULT = 0.75;

  public static final String SELF_OPTIMIZING_MINOR_TRIGGER_FILE_CNT =
      "self-optimizing.minor.trigger.file-count";
  public static final int SELF_OPTIMIZING_MINOR_TRIGGER_FILE_CNT_DEFAULT = 12;

  public static final String SELF_OPTIMIZING_MINOR_TRIGGER_INTERVAL =
      "self-optimizing.minor.trigger.interval";
  public static final int SELF_OPTIMIZING_MINOR_TRIGGER_INTERVAL_DEFAULT = 3600000; // 1 h

  public static final String SELF_OPTIMIZING_MAJOR_TRIGGER_DUPLICATE_RATIO =
      "self-optimizing.major.trigger.duplicate-ratio";
  public static final double SELF_OPTIMIZING_MAJOR_TRIGGER_DUPLICATE_RATIO_DEFAULT = 0.1;

  public static final String SELF_OPTIMIZING_FULL_TRIGGER_INTERVAL =
      "self-optimizing.full.trigger.interval";
  public static final int SELF_OPTIMIZING_FULL_TRIGGER_INTERVAL_DEFAULT = -1; // not trigger

  public static final String SELF_OPTIMIZING_FULL_REWRITE_ALL_FILES =
      "self-optimizing.full.rewrite-all-files";
  public static final boolean SELF_OPTIMIZING_FULL_REWRITE_ALL_FILES_DEFAULT = true;

  public static final String SELF_OPTIMIZING_FILTER = "self-optimizing.filter";
  public static final String SELF_OPTIMIZING_FILTER_DEFAULT = null;

  public static final String SELF_OPTIMIZING_MIN_PLAN_INTERVAL =
      "self-optimizing.min-plan-interval";
  public static final long SELF_OPTIMIZING_MIN_PLAN_INTERVAL_DEFAULT = 60000;

  /** deprecated table optimize related properties */
  @Deprecated public static final String ENABLE_OPTIMIZE = "optimize.enable";

  @Deprecated public static final String OPTIMIZE_GROUP = "optimize.group";

  @Deprecated public static final String OPTIMIZE_RETRY_NUMBER = "optimize.num-retries";

  @Deprecated public static final String OPTIMIZE_MAX_FILE_COUNT = "optimize.max-file-count";

  @Deprecated
  public static final String FULL_OPTIMIZE_TRIGGER_MAX_INTERVAL =
      "optimize.full.trigger.max-interval";

  @Deprecated
  public static final String MINOR_OPTIMIZE_TRIGGER_MAX_INTERVAL =
      "optimize.minor.trigger.max-interval";

  @Deprecated
  public static final String MINOR_OPTIMIZE_TRIGGER_DELETE_FILE_COUNT =
      "optimize.minor.trigger.delete-file-count";

  @Deprecated public static final String OPTIMIZE_QUOTA = "optimize.quota";

  /** table clean related properties */
  public static final String ENABLE_TABLE_EXPIRE = "table-expire.enabled";

  public static final boolean ENABLE_TABLE_EXPIRE_DEFAULT = true;

  public static final String CHANGE_DATA_TTL = "change.data.ttl.minutes";
  public static final long CHANGE_DATA_TTL_DEFAULT = 10080; // 7 Days

  /**
   * @deprecated Use {@link TableProperties#SNAPSHOT_KEEP_DURATION } instead; will be removed in
   *     0.9.0
   */
  @Deprecated public static final String BASE_SNAPSHOT_KEEP_MINUTES = "snapshot.base.keep.minutes";
  /**
   * @deprecated Use {@link TableProperties#SNAPSHOT_KEEP_DURATION_DEFAULT } instead; will be
   *     removed in 0.9.0
   */
  @Deprecated public static final long BASE_SNAPSHOT_KEEP_MINUTES_DEFAULT = 720; // 12 Hours

  public static final String SNAPSHOT_KEEP_DURATION = "snapshot.keep.duration";
  public static final String SNAPSHOT_KEEP_DURATION_DEFAULT = "720min"; // 12 Hours

  public static final String SNAPSHOT_MIN_COUNT = "snapshot.keep.min-count";
  public static final int SNAPSHOT_MIN_COUNT_DEFAULT = 1;

  public static final String ENABLE_ORPHAN_CLEAN = "clean-orphan-file.enabled";
  public static final boolean ENABLE_ORPHAN_CLEAN_DEFAULT = false;

  public static final String MIN_ORPHAN_FILE_EXISTING_TIME =
      "clean-orphan-file.min-existing-time-minutes";
  public static final long MIN_ORPHAN_FILE_EXISTING_TIME_DEFAULT = 2880; // 2 Days

  public static final String ENABLE_DANGLING_DELETE_FILES_CLEAN =
      "clean-dangling-delete-files.enabled";
  public static final boolean ENABLE_DANGLING_DELETE_FILES_CLEAN_DEFAULT = true;

  public static final String ENABLE_DATA_EXPIRATION = "data-expire.enabled";
  public static final boolean ENABLE_DATA_EXPIRATION_DEFAULT = false;

  public static final String DATA_EXPIRATION_LEVEL = "data-expire.level";
  public static final String DATA_EXPIRATION_LEVEL_DEFAULT = "partition";

  public static final String DATA_EXPIRATION_FIELD = "data-expire.field";

  public static final String DATA_EXPIRATION_DATE_STRING_PATTERN =
      "data-expire.datetime-string-pattern";
  public static final String DATA_EXPIRATION_DATE_STRING_PATTERN_DEFAULT = "yyyy-MM-dd";

  public static final String DATA_EXPIRATION_DATE_NUMBER_FORMAT =
      "data-expire.datetime-number-format";
  public static final String DATA_EXPIRATION_DATE_NUMBER_FORMAT_DEFAULT = "TIMESTAMP_MS";

  public static final String DATA_EXPIRATION_RETENTION_TIME = "data-expire.retention-time";

  public static final String DATA_EXPIRATION_BASE_ON_RULE = "data-expire.base-on-rule";
  public static final String DATA_EXPIRATION_BASE_ON_RULE_DEFAULT = "LAST_COMMIT_TIME";

  public static final String ENABLE_TABLE_TRASH = "table-trash.enabled";
  public static final boolean ENABLE_TABLE_TRASH_DEFAULT = false;

  public static final String TABLE_TRASH_CUSTOM_ROOT_LOCATION = "table-trash.custom-root-location";

  public static final String TABLE_TRASH_FILE_PATTERN = "table-trash.file-pattern";
  public static final String TABLE_TRASH_FILE_PATTERN_DEFAULT =
      ".+\\.parquet"
          + "|.*snap-[0-9]+-[0-9]+-.+\\.avro"
          + // snap-1515213806302741636-1-UUID.avro
          "|.*version-hint.text"
          + // version-hint.text
          "|.*v[0-9]+\\.metadata\\.json"
          + // v123.metadata.json
          "|.*[0-9a-fA-F]{8}(-[0-9a-fA-F]{4}){3}-[0-9a-fA-F]{12}-m[0-9]+\\.avro"; // UUID-m0.avro

  @Deprecated public static final String ENABLE_TABLE_EXPIRE_LEGACY = "table-expire.enable";
  @Deprecated public static final String ENABLE_ORPHAN_CLEAN_LEGACY = "clean-orphan-file.enable";

  /** table tag management related properties */
  public static final String ENABLE_AUTO_CREATE_TAG = "tag.auto-create.enabled";

  public static final boolean ENABLE_AUTO_CREATE_TAG_DEFAULT = false;

  public static final String AUTO_CREATE_TAG_TRIGGER_PERIOD = "tag.auto-create.trigger.period";
  public static final String AUTO_CREATE_TAG_TRIGGER_PERIOD_DEFAULT = "daily";

  public static final String AUTO_CREATE_TAG_TRIGGER_OFFSET_MINUTES =
      "tag.auto-create.trigger.offset.minutes";
  public static final int AUTO_CREATE_TAG_TRIGGER_OFFSET_MINUTES_DEFAULT = 0;

  public static final String AUTO_CREATE_TAG_MAX_DELAY_MINUTES =
      "tag.auto-create.trigger.max-delay.minutes";
  public static final int AUTO_CREATE_TAG_MAX_DELAY_MINUTES_DEFAULT = 60;

  public static final String AUTO_CREATE_TAG_MAX_AGE_MS = "tag.auto-create.max-age-ms";
  public static final int AUTO_CREATE_TAG_MAX_AGE_MS_DEFAULT = -1;

  public static final String AUTO_CREATE_TAG_FORMAT = "tag.auto-create.tag-format";
  public static final String AUTO_CREATE_TAG_FORMAT_DAILY_DEFAULT = "'tag-'yyyyMMdd";
  public static final String AUTO_CREATE_TAG_FORMAT_HOURLY_DEFAULT = "'tag-'yyyyMMddHH";

  /** table write related properties */
  public static final String FILE_FORMAT_PARQUET = "parquet";

  public static final String FILE_FORMAT_ORC = "orc";

  public static final String BASE_FILE_FORMAT = "base.write.format";
  public static final String BASE_FILE_FORMAT_DEFAULT = FILE_FORMAT_PARQUET;

  public static final String DELTA_FILE_FORMAT = "delta.write.format";

  public static final String CHANGE_FILE_FORMAT = "change.write.format";
  public static final String CHANGE_FILE_FORMAT_DEFAULT = FILE_FORMAT_PARQUET;

  public static final String DEFAULT_FILE_FORMAT =
      org.apache.iceberg.TableProperties.DEFAULT_FILE_FORMAT;

  public static final String DEFAULT_FILE_FORMAT_DEFAULT =
      org.apache.iceberg.TableProperties.DEFAULT_FILE_FORMAT_DEFAULT;

  public static final String BASE_FILE_INDEX_HASH_BUCKET = "base.file-index.hash-bucket";
  public static final int BASE_FILE_INDEX_HASH_BUCKET_DEFAULT = 4;

  public static final String CHANGE_FILE_INDEX_HASH_BUCKET = "change.file-index.hash-bucket";
  public static final int CHANGE_FILE_INDEX_HASH_BUCKET_DEFAULT = 4;

  public static final String WRITE_TARGET_FILE_SIZE_BYTES =
      org.apache.iceberg.TableProperties.WRITE_TARGET_FILE_SIZE_BYTES;
  public static final long WRITE_TARGET_FILE_SIZE_BYTES_DEFAULT = 134217728; // 128 MB

  public static final String WRITE_DISTRIBUTION_MODE =
      org.apache.iceberg.TableProperties.WRITE_DISTRIBUTION_MODE;
  public static final String WRITE_DISTRIBUTION_MODE_NONE =
      org.apache.iceberg.TableProperties.WRITE_DISTRIBUTION_MODE_NONE;
  public static final String WRITE_DISTRIBUTION_MODE_HASH =
      org.apache.iceberg.TableProperties.WRITE_DISTRIBUTION_MODE_HASH;
  public static final String WRITE_DISTRIBUTION_MODE_RANGE =
      org.apache.iceberg.TableProperties.WRITE_DISTRIBUTION_MODE_RANGE;
  public static final String WRITE_DISTRIBUTION_MODE_DEFAULT = WRITE_DISTRIBUTION_MODE_HASH;

  public static final String WRITE_DISTRIBUTION_HASH_MODE = "write.distribution.hash-mode";
  public static final String WRITE_DISTRIBUTION_HASH_PARTITION = "partition-key";
  public static final String WRITE_DISTRIBUTION_HASH_PRIMARY = "primary-key";
  public static final String WRITE_DISTRIBUTION_HASH_PRIMARY_PARTITION = "primary-partition-key";
  public static final String WRITE_DISTRIBUTION_HASH_AUTO = "auto";
  public static final String WRITE_DISTRIBUTION_HASH_MODE_DEFAULT = WRITE_DISTRIBUTION_HASH_AUTO;

  public static final String BASE_REFRESH_INTERVAL = "base.refresh-interval";
  public static final long BASE_REFRESH_INTERVAL_DEFAULT = -1L;

  @Deprecated public static final String UPSERT_ENABLED = "write.upsert.enabled";
  @Deprecated public static final boolean UPSERT_ENABLED_DEFAULT = false;

  /** table read related properties */
  public static final String SPLIT_OPEN_FILE_COST =
      org.apache.iceberg.TableProperties.SPLIT_OPEN_FILE_COST;

  public static final long SPLIT_OPEN_FILE_COST_DEFAULT = 4 * 1024 * 1024; // 4MB

<<<<<<< HEAD
  @Deprecated public static final String UPSERT_ENABLED = "write.upsert.enabled";
  @Deprecated public static final boolean UPSERT_ENABLED_DEFAULT = false;
=======
  public static final String SPIT_CHANGE_RECORD_COUNT = "read.split.change-record-count";
  public static final long SPIT_CHANGE_RECORD_COUNT_DEFAULT = 2000000;
>>>>>>> 28a465e4

  /** log store related properties */
  public static final String ENABLE_LOG_STORE = "log-store.enabled";

  public static final boolean ENABLE_LOG_STORE_DEFAULT = false;

  public static final String LOG_STORE_TYPE = "log-store.type";
  public static final String LOG_STORE_STORAGE_TYPE_KAFKA = "kafka";
  public static final String LOG_STORE_STORAGE_TYPE_PULSAR = "pulsar";
  public static final String LOG_STORE_STORAGE_TYPE_DEFAULT = LOG_STORE_STORAGE_TYPE_KAFKA;

  public static final String LOG_STORE_ADDRESS = "log-store.address";

  public static final String LOG_STORE_MESSAGE_TOPIC = "log-store.topic";

  public static final String LOG_STORE_DATA_FORMAT = "log-store.data-format";
  public static final String LOG_STORE_DATA_FORMAT_DEFAULT = "json";

  public static final String LOG_STORE_DATA_VERSION = "log-store.data-version";
  public static final String LOG_STORE_DATA_VERSION_DEFAULT = "v1";

  public static final String LOG_STORE_PROPERTIES_PREFIX = "properties.";

  public static final String OWNER = "owner";

  @Deprecated public static final String ENABLE_LOG_STORE_LEGACY = "log-store.enable";

  /** table format related properties */
  public static final String TABLE_FORMAT = "table-format";

  public static final String MIXED_FORMAT_PRIMARY_KEY_FIELDS = "mixed-format.primary-key-fields";

  public static final String MIXED_FORMAT_TABLE_STORE = "mixed-format.table-store";

  public static final String MIXED_FORMAT_TABLE_STORE_BASE = "base";

  public static final String MIXED_FORMAT_TABLE_STORE_CHANGE = "change";

  public static final String MIXED_FORMAT_CHANGE_STORE_IDENTIFIER =
      "mixed-format.change.identifier";

  public static final String MERGE_FUNCTION = "merge-function";
  public static final String MERGE_FUNCTION_REPLACE = "replace";
  public static final String MERGE_FUNCTION_PARTIAL_UPDATE = "partial-update";
<<<<<<< HEAD
=======
  public static final String MERGE_FUNCTION_AGGREGATION = "aggregation";
>>>>>>> 28a465e4
  public static final String MERGE_FUNCTION_DEFAULT = MERGE_FUNCTION_REPLACE;

  /** Protected properties which should not be read by user. */
  public static final Set<String> READ_PROTECTED_PROPERTIES = new HashSet<>();

  /** Protected properties which should not be written by user. */
  public static final Set<String> WRITE_PROTECTED_PROPERTIES = new HashSet<>();

  static {
    READ_PROTECTED_PROPERTIES.add(TableProperties.BASE_TABLE_MAX_TRANSACTION_ID);
    READ_PROTECTED_PROPERTIES.add(TableProperties.PARTITION_OPTIMIZED_SEQUENCE);
    READ_PROTECTED_PROPERTIES.add(TableProperties.LOCATION);
    READ_PROTECTED_PROPERTIES.add(TableProperties.TABLE_PARTITION_PROPERTIES);
    READ_PROTECTED_PROPERTIES.add(DEFAULT_NAME_MAPPING);
    READ_PROTECTED_PROPERTIES.add(FORMAT_VERSION);
    READ_PROTECTED_PROPERTIES.add("flink.max-continuous-empty-commits");

    WRITE_PROTECTED_PROPERTIES.add(TableProperties.BASE_TABLE_MAX_TRANSACTION_ID);
    WRITE_PROTECTED_PROPERTIES.add(TableProperties.PARTITION_OPTIMIZED_SEQUENCE);
    WRITE_PROTECTED_PROPERTIES.add(TableProperties.LOCATION);
    WRITE_PROTECTED_PROPERTIES.add(TableProperties.TABLE_PARTITION_PROPERTIES);
    WRITE_PROTECTED_PROPERTIES.add(DEFAULT_NAME_MAPPING);
    WRITE_PROTECTED_PROPERTIES.add(FORMAT_VERSION);
    WRITE_PROTECTED_PROPERTIES.add(WATERMARK_TABLE);
    WRITE_PROTECTED_PROPERTIES.add(WATERMARK_BASE_STORE);
    WRITE_PROTECTED_PROPERTIES.add("flink.max-continuous-empty-commits");
  }
}<|MERGE_RESOLUTION|>--- conflicted
+++ resolved
@@ -302,13 +302,8 @@
 
   public static final long SPLIT_OPEN_FILE_COST_DEFAULT = 4 * 1024 * 1024; // 4MB
 
-<<<<<<< HEAD
-  @Deprecated public static final String UPSERT_ENABLED = "write.upsert.enabled";
-  @Deprecated public static final boolean UPSERT_ENABLED_DEFAULT = false;
-=======
   public static final String SPIT_CHANGE_RECORD_COUNT = "read.split.change-record-count";
   public static final long SPIT_CHANGE_RECORD_COUNT_DEFAULT = 2000000;
->>>>>>> 28a465e4
 
   /** log store related properties */
   public static final String ENABLE_LOG_STORE = "log-store.enabled";
@@ -353,10 +348,7 @@
   public static final String MERGE_FUNCTION = "merge-function";
   public static final String MERGE_FUNCTION_REPLACE = "replace";
   public static final String MERGE_FUNCTION_PARTIAL_UPDATE = "partial-update";
-<<<<<<< HEAD
-=======
   public static final String MERGE_FUNCTION_AGGREGATION = "aggregation";
->>>>>>> 28a465e4
   public static final String MERGE_FUNCTION_DEFAULT = MERGE_FUNCTION_REPLACE;
 
   /** Protected properties which should not be read by user. */
