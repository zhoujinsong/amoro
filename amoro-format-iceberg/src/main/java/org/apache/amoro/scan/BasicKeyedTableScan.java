--- conflicted
+++ resolved
@@ -163,8 +163,6 @@
             TableProperties.BASE_FILE_INDEX_HASH_BUCKET,
             TableProperties.BASE_FILE_INDEX_HASH_BUCKET_DEFAULT);
 
-<<<<<<< HEAD
-=======
     long splitChangeCount =
         PropertyUtil.propertyAsLong(
             table.properties(),
@@ -184,7 +182,6 @@
         changeRecordCount,
         partition);
 
->>>>>>> 28a465e4
     Map<DataTreeNode, NodeFileScanTask> nodeScanTaskMap =
         FileScanTaskUtil.generateScanTreeNodes(scanBucketCount).stream()
             .collect(Collectors.toMap(n -> n, NodeFileScanTask::new));
