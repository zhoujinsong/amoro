--- conflicted
+++ resolved
@@ -286,12 +286,8 @@
               IdentityPartitionConverters::convertConstant,
               false,
               structLikeCollections,
-<<<<<<< HEAD
-              false);
-=======
               false,
               keyedTable.properties());
->>>>>>> 28a465e4
     } else {
       throw new IllegalArgumentException("Unsupported merge function: " + mergeFunction);
     }
